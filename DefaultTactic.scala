/* Copyright 2009-2015 EPFL, Lausanne */

package leon
package verification

import purescala.Expressions._
import purescala.ExprOps._
import purescala.Definitions._
import purescala.Constructors._

class DefaultTactic(vctx: VerificationContext) extends Tactic(vctx) {
  val description = "Default verification condition generation approach"

  def generatePostconditions(fd: FunDef): Seq[VC] = {
    (fd.postcondition, fd.body) match {
      case (Some(post), Some(body)) =>
        val vc = implies(fd.precOrTrue, application(post, Seq(body)))
        Seq(VC(vc, fd, VCKinds.Postcondition).setPos(post))
      case _ =>
        Nil
    }
  }

  def generatePreconditions(fd: FunDef): Seq[VC] = {

    val calls = collectWithPC {
      case c @ FunctionInvocation(tfd, _) if tfd.hasPrecondition =>
<<<<<<< HEAD
        (c, tfd.precondition.get)
    }(fd.fullBody)

    calls.map {
      case ((fi @ FunctionInvocation(tfd, args), pre), path) =>
        val pre2 = tfd.withParamSubst(args, pre)
        val vc = implies(path, pre2)
=======
        c
    }(fd.fullBody)

    calls.map {
      case (fi @ FunctionInvocation(tfd, args), path) =>
        val pre = tfd.withParamSubst(args, tfd.precondition.get)
        val vc = implies(path, pre)
>>>>>>> 22c7498a
        val fiS = sizeLimit(fi.asString, 40)
        VC(vc, fd, VCKinds.Info(VCKinds.Precondition, s"call $fiS")).setPos(fi)
    }

  }

  def generateCorrectnessConditions(fd: FunDef): Seq[VC] = {

    def eToVCKind(e: Expr) = e match {
      case _ : MatchExpr =>
        VCKinds.ExhaustiveMatch

      case Assert(_, Some(err), _) =>
        if (err.startsWith("Map ")) {
          VCKinds.MapUsage
        } else if (err.startsWith("Array ")) {
          VCKinds.ArrayUsage
        } else if (err.startsWith("Division ")) {
          VCKinds.DivisionByZero
        } else if (err.startsWith("Modulo ")) {
          VCKinds.ModuloByZero
        } else if (err.startsWith("Remainder ")) {
          VCKinds.RemainderByZero
        } else if (err.startsWith("Cast ")) {
          VCKinds.CastError
        } else {
          VCKinds.Assert
        }

      case _ =>
        VCKinds.Assert
    }

    // We don't collect preconditions here, because these are handled by generatePreconditions
    val calls = collectCorrectnessConditions(fd.fullBody)

    calls.map {
      case (e, correctnessCond) =>
        VC(correctnessCond, fd, eToVCKind(e)).setPos(e)
    }
  }


}<|MERGE_RESOLUTION|>--- conflicted
+++ resolved
@@ -25,15 +25,6 @@
 
     val calls = collectWithPC {
       case c @ FunctionInvocation(tfd, _) if tfd.hasPrecondition =>
-<<<<<<< HEAD
-        (c, tfd.precondition.get)
-    }(fd.fullBody)
-
-    calls.map {
-      case ((fi @ FunctionInvocation(tfd, args), pre), path) =>
-        val pre2 = tfd.withParamSubst(args, pre)
-        val vc = implies(path, pre2)
-=======
         c
     }(fd.fullBody)
 
@@ -41,7 +32,6 @@
       case (fi @ FunctionInvocation(tfd, args), path) =>
         val pre = tfd.withParamSubst(args, tfd.precondition.get)
         val vc = implies(path, pre)
->>>>>>> 22c7498a
         val fiS = sizeLimit(fi.asString, 40)
         VC(vc, fd, VCKinds.Info(VCKinds.Precondition, s"call $fiS")).setPos(fi)
     }
